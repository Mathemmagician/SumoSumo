import { socketClient } from './socket-client';

// UI Manager for SumoSumo game
class UIManager {
    constructor() {
        // Cache DOM elements
        this.chatHistory = null;
        this.chatInput = null;
        
        // Mobile controls
        this.mobileControls = null;
        this.fullscreenBtn = null;
        this.landscapeNotice = null;
        this.isMobile = this.checkIsMobile();
        this.isLandscape = window.innerWidth > window.innerHeight;
        this.debugMode = false; // Set to true to force show controls
        
        // Initialize after DOM is loaded
        if (document.readyState === 'loading') {
            document.addEventListener('DOMContentLoaded', () => this.initialize());
        } else {
            this.initialize();
        }
    }

    initialize() {
        // Get DOM elements
        this.chatHistory = document.getElementById('chat-history');
        this.chatInput = document.getElementById('chat-input');
        
        console.log("UI Manager initializing, isMobile:", this.isMobile, "isLandscape:", this.isLandscape);
        
        // Create mobile controls
        this.createMobileControls();
        
        // Create fullscreen button
        this.createFullscreenButton();
        
        // Create landscape notice for portrait mode
        if (this.isMobile) {
            this.createLandscapeNotice();
            this.checkOrientation();
        }
        
        // Initialize event listeners
        this.initializeEventListeners();
        
        // Subscribe to socket client events
        this.setupSocketEvents();
        
        // Force check of controls visibility with current state
        if (socketClient.gameState) {
            this.toggleMobileControls(socketClient.gameState.myRole, socketClient.gameState.stage);
        }
    }

    setupSocketEvents() {
        // Listen for game state updates
        socketClient.on('gameStateUpdated', (gameState) => {
            this.updateRoleBadge(gameState.myRole);
            this.updatePlayerCount(this.countAllPlayers(gameState));
            
            // Show/hide mobile controls based on role
            if (this.isMobile) {
                this.toggleMobileControls(gameState.myRole, gameState.stage);
            }
        });
        
        // Listen to player events that affect counts
        socketClient.on('playerJoined', () => {
            this.updatePlayerCount(this.countAllPlayers(socketClient.gameState));
        });
        
        socketClient.on('playerLeft', () => {
            this.updatePlayerCount(this.countAllPlayers(socketClient.gameState));
        });
        
        socketClient.on('playerRoleChanged', (data) => {
            if (data.id === socketClient.gameState.myId) {
                this.updateRoleBadge(data.role);
            }
            this.updatePlayerCount(this.countAllPlayers(socketClient.gameState));
        });
        
        socketClient.on('fightersSelected', () => {
            this.updateRoleBadge(socketClient.gameState.myRole);
            this.updatePlayerCount(this.countAllPlayers(socketClient.gameState));
        });
        
        // Listen for stage changes
        socketClient.on('stageChanged', (data) => {
            const seconds = Math.ceil(data.duration / 1000);
            this.updateMatchStatus(data.displayName, seconds);
            
            // Toggle mobile controls visibility if needed
            if (this.isMobile) {
                this.toggleMobileControls(socketClient.gameState.myRole, data.name);
            }
            
            // Start stage timer if needed
            if (data.duration > 0) {
                this.startStageTimer(data.duration);
            }
        });
        
        // Listen for emote/message events
        socketClient.on('playerEmote', (data) => {
            if (data.id && data.id !== socketClient.gameState.myId) {
                const username = this.findPlayerUsername(data.id);
                this.debouncedAddMessage(username, data.emote);
            }
        });
        
        socketClient.on('playerMessage', (data) => {
            if (data.id && data.id !== socketClient.gameState.myId) {
                const username = this.findPlayerUsername(data.id);
                this.debouncedAddMessage(username, data.message);
            }
        });
    }

    // Helper method to count all players from gameState
    countAllPlayers(gameState) {
        const playerIds = new Set();
        
        // Add fighters
        gameState.fighters.forEach(f => playerIds.add(f.id));
        
        // Add referee if exists
        if (gameState.referee) playerIds.add(gameState.referee.id);
        
        // Add viewers
        gameState.viewers.forEach(v => playerIds.add(v.id));
        
        return playerIds.size;
    }

    initializeEventListeners() {
        // Chat input
        if (this.chatInput) {
            this.chatInput.addEventListener('keypress', (e) => {
                if (e.key === 'Enter') {
                    this.sendMessage();
                }
            });
        }
        
        // Connect buttons
        const sendBtn = document.getElementById('send-btn');
        if (sendBtn) {
            sendBtn.addEventListener('click', () => this.sendMessage());
        }
        
        // Set up emote buttons
        document.querySelectorAll('.emote-btn').forEach(btn => {
            const emote = btn.querySelector('.emote-emoji')?.textContent;
            if (emote) {
                btn.addEventListener('click', () => this.sendEmote(emote));
            }
        });
        
        // Toggle buttons
        const viewerOnlyToggle = document.getElementById('viewer-only-toggle');
        if (viewerOnlyToggle) {
            viewerOnlyToggle.addEventListener('change', () => {
                socketClient.toggleViewerOnly(viewerOnlyToggle.checked);
            });
        }
        
        const freeCameraToggle = document.getElementById('free-camera-toggle');
        if (freeCameraToggle) {
            freeCameraToggle.addEventListener('change', () => {
                this.toggleFreeCamera(freeCameraToggle);
            });
        }
        
<<<<<<< HEAD
        // Listen for orientation changes on mobile
        if (this.isMobile) {
            window.addEventListener('resize', () => {
                this.isLandscape = window.innerWidth > window.innerHeight;
                this.checkOrientation();
            });
            
            // Also listen for orientation change event
            window.addEventListener('orientationchange', () => {
                setTimeout(() => {
                    this.isLandscape = window.innerWidth > window.innerHeight;
                    this.checkOrientation();
                }, 100); // Short delay to allow dimensions to update
=======
        // Tutorial button functionality
        const tutorialBtn = document.getElementById('tutorial-btn');
        const tutorialModal = document.getElementById('tutorial-modal');
        const closeBtn = document.getElementById('close-tutorial');
        
        if (tutorialBtn && tutorialModal && closeBtn) {
            tutorialBtn.addEventListener('click', () => {
                tutorialModal.style.display = 'flex';
            });
            
            closeBtn.addEventListener('click', () => {
                tutorialModal.style.display = 'none';
            });
            
            // Also close when clicking outside the modal content
            tutorialModal.addEventListener('click', (e) => {
                if (e.target === tutorialModal) {
                    tutorialModal.style.display = 'none';
                }
            });
            
            // Close on escape key
            document.addEventListener('keydown', (e) => {
                if (e.key === 'Escape' && tutorialModal.style.display === 'flex') {
                    tutorialModal.style.display = 'none';
                }
>>>>>>> 800c9e80
            });
        }
    }

    addMessageToHistory(sender, message) {
        if (!message || !this.chatHistory) return;
        
        const fragment = document.createDocumentFragment();
        const messageElement = document.createElement('div');
        messageElement.className = 'chat-message';
        
        const senderSpan = document.createElement('span');
        senderSpan.className = 'sender';
        senderSpan.textContent = sender + ':';
        
        messageElement.appendChild(senderSpan);
        messageElement.appendChild(document.createTextNode(' ' + message));
        
        fragment.appendChild(messageElement);
        
        // Remove old messages if needed
        while (this.chatHistory.children.length >= 5) {
            this.chatHistory.removeChild(this.chatHistory.firstChild);
        }
        
        this.chatHistory.appendChild(fragment);
    }

    debouncedAddMessage(sender, message) {
        // Skip adding messages from fake users to the chat history
        if (sender.startsWith('npc-')) {
            return;
        }
        
        clearTimeout(this._updateTimeout);
        this._updateTimeout = setTimeout(() => {
            this.addMessageToHistory(sender, message);
        }, 16);
    }

    sendMessage() {
        if (!this.chatInput) return;
        
        const message = this.chatInput.value.trim();
        
        if (message) {
            this.debouncedAddMessage('You', message);
            socketClient.sendMessage(message);
            this.chatInput.value = '';
        }
    }

    sendEmote(emote) {
        this.debouncedAddMessage('You', emote);
        socketClient.sendEmote(emote);
        
        // Add animation effect to button
        const buttons = document.querySelectorAll('.emote-btn');
        buttons.forEach(btn => {
            if (btn.textContent.trim() === emote) {
                btn.style.transform = 'scale(1.3)';
                setTimeout(() => {
                    btn.style.transform = '';
                }, 300);
            }
        });
    }

    updateRoleBadge(role) {
        const roleBadge = document.getElementById('role-badge');
        if (!roleBadge) return;
        
        // Apply clear role styles
        roleBadge.className = 'role-badge';
        roleBadge.classList.add('role-' + role.toLowerCase());
        
        // Make role title case for display
        roleBadge.textContent = role.charAt(0).toUpperCase() + role.slice(1);
        
        console.log("Updated role badge to:", role);
    }

    updateMatchStatus(status, timeLeft) {
        const gameState = document.getElementById('game-state');
        const gameTime = document.getElementById('game-time');
        
        if (!gameState || !gameTime) return;
        
        gameState.textContent = status;
        gameTime.textContent = timeLeft + 's';
        
        gameState.className = '';
        if (status === 'Match in Progress') {
            gameState.classList.add('state-active');
        } else if (status === 'Waiting for Players') {
            gameState.classList.add('state-waiting');
        } else {
            gameState.classList.add('state-ended');
        }
    }

    updatePlayerCount(count) {
        const playerCount = document.getElementById('player-count');
        if (playerCount) {
            playerCount.textContent = count;
            console.log("Updated player count to:", count);
        }
    }

    toggleFreeCamera(checkbox) {
        const freeCameraMode = checkbox.checked;
        // Emit an event that the renderer can listen to
        const event = new CustomEvent('freeCameraToggled', { 
            detail: { enabled: freeCameraMode } 
        });
        document.dispatchEvent(event);
    }
    
    // Helper method to get username from player ID
    findPlayerUsername(id) {
        const player = socketClient.findPlayerInGameState(id);
        if (player) {
            // If there's a name property, use it, otherwise use a short ID
            return player.name || id.substring(0, 6);
        }
        return id.substring(0, 6);
    }
    
    // Timer management
    startStageTimer(duration) {
        if (this._stageTimer) {
            clearInterval(this._stageTimer);
        }
        
        let timeRemaining = duration;
        const startTime = Date.now();
        
        this._stageTimer = setInterval(() => {
            const elapsed = Date.now() - startTime;
            timeRemaining = Math.max(0, duration - elapsed);
            const seconds = Math.ceil(timeRemaining / 1000);
            
            const gameTime = document.getElementById('game-time');
            if (gameTime) {
                gameTime.textContent = seconds + 's';
            }
            
            if (timeRemaining <= 0) {
                clearInterval(this._stageTimer);
                this._stageTimer = null;
            }
        }, 1000);
    }

    // Helper method to check if user is on mobile
    checkIsMobile() {
        // Force mobile detection to true for testing
        // return true;
        return /Android|webOS|iPhone|iPad|iPod|BlackBerry|IEMobile|Opera Mini/i.test(navigator.userAgent) || window.innerWidth <= 768;
    }
    
    // Create mobile controls
    createMobileControls() {
        console.log("Creating mobile controls");
        
        // Create mobile controls container
        this.mobileControls = document.createElement('div');
        this.mobileControls.id = 'mobile-controls';
        this.mobileControls.style.display = 'none'; // Hidden by default
        
        // Create arrows container
        const arrowsContainer = document.createElement('div');
        arrowsContainer.className = 'arrows-container';
        
        // Define arrow directions and their positions
        const arrows = [
            { direction: 'up', text: '▲', key: 'ArrowUp' },
            { direction: 'left', text: '◄', key: 'ArrowLeft' },
            { direction: 'right', text: '►', key: 'ArrowRight' },
            { direction: 'down', text: '▼', key: 'ArrowDown' }
        ];
        
        // Create arrow buttons
        arrows.forEach(arrow => {
            const btn = document.createElement('button');
            btn.className = `mobile-control-btn ${arrow.direction}`;
            btn.setAttribute('data-key', arrow.key);
            btn.textContent = arrow.text;
            
            // Touch event listeners for mobile buttons
            btn.addEventListener('touchstart', (e) => {
                e.preventDefault();
                this.sendMobileControlEvent(arrow.key, true);
            });
            
            btn.addEventListener('touchend', (e) => {
                e.preventDefault();
                this.sendMobileControlEvent(arrow.key, false);
            });
            
            // Mouse events for testing on desktop
            btn.addEventListener('mousedown', (e) => {
                this.sendMobileControlEvent(arrow.key, true);
            });
            
            btn.addEventListener('mouseup', (e) => {
                this.sendMobileControlEvent(arrow.key, false);
            });
            
            arrowsContainer.appendChild(btn);
        });
        
        this.mobileControls.appendChild(arrowsContainer);
        document.body.appendChild(this.mobileControls);
        
        // For testing: uncomment to force show controls
        // this.mobileControls.style.display = 'block';
    }
    
    // Create fullscreen button
    createFullscreenButton() {
        this.fullscreenBtn = document.createElement('button');
        this.fullscreenBtn.id = 'fullscreen-btn';
        this.fullscreenBtn.innerHTML = '⛶';
        this.fullscreenBtn.title = 'Toggle Fullscreen';
        
        this.fullscreenBtn.addEventListener('click', () => {
            this.toggleFullscreen();
        });
        
        document.body.appendChild(this.fullscreenBtn);
      
    }
    
    // Toggle fullscreen
    toggleFullscreen() {
        if (!document.fullscreenElement) {
            document.documentElement.requestFullscreen().catch(err => {
                console.error(`Error attempting to enable fullscreen: ${err.message}`);
            });
            this.fullscreenBtn.innerHTML = '⮻';
        } else {
            if (document.exitFullscreen) {
                document.exitFullscreen();
                this.fullscreenBtn.innerHTML = '⛶';
            }
        }
    }
    
    // Create landscape orientation notice
    createLandscapeNotice() {
        // Create the notice element
        this.landscapeNotice = document.createElement('div');
        this.landscapeNotice.id = 'landscape-notice';
        this.landscapeNotice.className = 'landscape-notice';
        
        // Create rotate icon
        const rotateIcon = document.createElement('div');
        rotateIcon.className = 'rotate-icon';
        rotateIcon.innerHTML = '↺';
        
        // Create message
        const message = document.createElement('div');
        message.className = 'landscape-message';
        message.textContent = 'Please rotate your device to landscape mode for the best experience';
        
        // Add elements to notice
        this.landscapeNotice.appendChild(rotateIcon);
        this.landscapeNotice.appendChild(message);
        
        // Add notice to body but hide initially
        document.body.appendChild(this.landscapeNotice);
        this.landscapeNotice.style.display = 'none';
    }
    
    // Check device orientation and show/hide notice
    checkOrientation() {
        if (!this.landscapeNotice) return;
        
        if (this.isMobile && !this.isLandscape) {
            // Show landscape notice if in portrait mode
            this.landscapeNotice.style.display = 'flex';
            
            // Hide controls in portrait mode
            if (this.mobileControls) {
                this.mobileControls.style.display = 'none';
            }
        } else {
            // Hide notice in landscape mode
            this.landscapeNotice.style.display = 'none';
            
            // Restore controls visibility based on role when back in landscape
            if (socketClient.gameState && this.isMobile) {
                this.toggleMobileControls(socketClient.gameState.myRole, socketClient.gameState.stage);
            }
        }
    }
    
    // Toggle mobile controls visibility based on role and game stage
    toggleMobileControls(role, stage) {
        if (!this.mobileControls) return;
        
        console.log(`Toggling mobile controls: role=${role}, stage=${stage}, isMobile=${this.isMobile}, isLandscape=${this.isLandscape}, debugMode=${this.debugMode}`);
        
        // Debug mode always shows controls
        if (this.debugMode) {
            console.log("Debug mode: showing mobile controls");
            this.mobileControls.style.display = 'block';
            return;
        }
        
        // Don't show controls in portrait mode
        if (this.isMobile && !this.isLandscape) {
            console.log("Portrait mode: hiding mobile controls");
            this.mobileControls.style.display = 'none';
            return;
        }
        
        // Always show controls on mobile if user is a fighter, regardless of stage
        if (this.isMobile && role === 'fighter') {
            console.log("Showing mobile controls");
            this.mobileControls.style.display = 'block';
        } else {
            console.log("Hiding mobile controls");
            this.mobileControls.style.display = 'none';
        }
    }
    
    // Send key event to simulate keyboard controls
    sendMobileControlEvent(key, isKeyDown) {
        console.log(`Sending mobile control event: ${key} ${isKeyDown ? 'down' : 'up'}`);
        
        const eventType = isKeyDown ? 'keydown' : 'keyup';
        const event = new KeyboardEvent(eventType, {
            bubbles: true,
            cancelable: true,
            key: key
        });
        document.dispatchEvent(event);
    }
}

// Export a singleton instance of the UIManager
export const uiManager = new UIManager();

// Make it globally available for HTML event handlers
window.uiManager = uiManager; <|MERGE_RESOLUTION|>--- conflicted
+++ resolved
@@ -174,7 +174,6 @@
             });
         }
         
-<<<<<<< HEAD
         // Listen for orientation changes on mobile
         if (this.isMobile) {
             window.addEventListener('resize', () => {
@@ -187,8 +186,8 @@
                 setTimeout(() => {
                     this.isLandscape = window.innerWidth > window.innerHeight;
                     this.checkOrientation();
-                }, 100); // Short delay to allow dimensions to update
-=======
+                }, 
+            100); // Short delay to allow dimensions to update
         // Tutorial button functionality
         const tutorialBtn = document.getElementById('tutorial-btn');
         const tutorialModal = document.getElementById('tutorial-modal');
@@ -215,7 +214,6 @@
                 if (e.key === 'Escape' && tutorialModal.style.display === 'flex') {
                     tutorialModal.style.display = 'none';
                 }
->>>>>>> 800c9e80
             });
         }
     }
